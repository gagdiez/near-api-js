--- conflicted
+++ resolved
@@ -88,9 +88,6 @@
         const flatLogs = [result.transaction_outcome, ...result.receipts_outcome].reduce((acc, it) => acc.concat(it.outcome.logs), []);
         this.printLogs(signedTx.transaction.receiverId, flatLogs);
         if (typeof result.status === 'object' && typeof result.status.Failure === 'object') {
-<<<<<<< HEAD
-            throw new providers_1.TypedError(`Transaction ${result.transaction_outcome.id} failed. ${result.status.Failure.error_message}`, result.status.Failure.error_type);
-=======
             // if error data has error_message and error_type properties, we consider that node returned an error in the old format
             if (result.status.Failure.error_message && result.status.Failure.error_type) {
                 throw new providers_1.TypedError(`Transaction ${result.transaction_outcome.id} failed. ${result.status.Failure.error_message}`, result.status.Failure.error_type);
@@ -98,7 +95,6 @@
             else {
                 throw rpc_errors_1.parseRpcError(result.status.Failure);
             }
->>>>>>> a0bcca7e
         }
         // TODO: if Tx is Unknown or Started.
         // TODO: deal with timeout on node side.
@@ -2714,12 +2710,8 @@
 }
 exports.fetchJson = fetchJson;
 
-<<<<<<< HEAD
-},{"http":32,"http-errors":50,"https":32,"node-fetch":32}],27:[function(require,module,exports){
+},{"http":36,"http-errors":54,"https":36,"node-fetch":36}],31:[function(require,module,exports){
 (function (Buffer){
-=======
-},{"http":36,"http-errors":54,"https":36,"node-fetch":36}],31:[function(require,module,exports){
->>>>>>> a0bcca7e
 'use strict';
 Object.defineProperty(exports, "__esModule", { value: true });
 const account_1 = require("./account");
@@ -2894,12 +2886,8 @@
     }
 }
 
-<<<<<<< HEAD
 }).call(this,require("buffer").Buffer)
-},{"./account":2,"./transaction":18,"./utils":22,"./utils/serialize":25,"buffer":34}],28:[function(require,module,exports){
-=======
-},{"./utils":25}],32:[function(require,module,exports){
->>>>>>> a0bcca7e
+},{"./account":2,"./transaction":21,"./utils":25,"./utils/serialize":29,"buffer":38}],32:[function(require,module,exports){
 'use strict'
 // base-x encoding / decoding
 // Copyright (c) 2018 base-x contributors
@@ -8523,124 +8511,124 @@
 },{"base64-js":33,"buffer":38,"ieee754":55}],39:[function(require,module,exports){
 require(".").check("es5");
 },{".":40}],40:[function(require,module,exports){
-require("./lib/definitions");
-module.exports = require("./lib");
+require("./lib/definitions");
+module.exports = require("./lib");
 
 },{"./lib":43,"./lib/definitions":42}],41:[function(require,module,exports){
-var CapabilityDetector = function () {
-    this.tests = {};
-    this.cache = {};
-};
-CapabilityDetector.prototype = {
-    constructor: CapabilityDetector,
-    define: function (name, test) {
-        if (typeof (name) != "string" || !(test instanceof Function))
-            throw new Error("Invalid capability definition.");
-        if (this.tests[name])
-            throw new Error('Duplicated capability definition by "' + name + '".');
-        this.tests[name] = test;
-    },
-    check: function (name) {
-        if (!this.test(name))
-            throw new Error('The current environment does not support "' + name + '", therefore we cannot continue.');
-    },
-    test: function (name) {
-        if (this.cache[name] !== undefined)
-            return this.cache[name];
-        if (!this.tests[name])
-            throw new Error('Unknown capability with name "' + name + '".');
-        var test = this.tests[name];
-        this.cache[name] = !!test();
-        return this.cache[name];
-    }
-};
-
+var CapabilityDetector = function () {
+    this.tests = {};
+    this.cache = {};
+};
+CapabilityDetector.prototype = {
+    constructor: CapabilityDetector,
+    define: function (name, test) {
+        if (typeof (name) != "string" || !(test instanceof Function))
+            throw new Error("Invalid capability definition.");
+        if (this.tests[name])
+            throw new Error('Duplicated capability definition by "' + name + '".');
+        this.tests[name] = test;
+    },
+    check: function (name) {
+        if (!this.test(name))
+            throw new Error('The current environment does not support "' + name + '", therefore we cannot continue.');
+    },
+    test: function (name) {
+        if (this.cache[name] !== undefined)
+            return this.cache[name];
+        if (!this.tests[name])
+            throw new Error('Unknown capability with name "' + name + '".');
+        var test = this.tests[name];
+        this.cache[name] = !!test();
+        return this.cache[name];
+    }
+};
+
 module.exports = CapabilityDetector;
 },{}],42:[function(require,module,exports){
-var capability = require("."),
-    define = capability.define,
-    test = capability.test;
-
-define("strict mode", function () {
-    return (this === undefined);
-});
-
-define("arguments.callee.caller", function () {
-    try {
-        return (function () {
-                return arguments.callee.caller;
-            })() === arguments.callee;
-    } catch (strictModeIsEnforced) {
-        return false;
-    }
-});
-
-define("es5", function () {
-    return test("Array.prototype.forEach") &&
-        test("Array.prototype.map") &&
-        test("Function.prototype.bind") &&
-        test("Object.create") &&
-        test("Object.defineProperties") &&
-        test("Object.defineProperty") &&
-        test("Object.prototype.hasOwnProperty");
-});
-
-define("Array.prototype.forEach", function () {
-    return Array.prototype.forEach;
-});
-
-define("Array.prototype.map", function () {
-    return Array.prototype.map;
-});
-
-define("Function.prototype.bind", function () {
-    return Function.prototype.bind;
-});
-
-define("Object.create", function () {
-    return Object.create;
-});
-
-define("Object.defineProperties", function () {
-    return Object.defineProperties;
-});
-
-define("Object.defineProperty", function () {
-    return Object.defineProperty;
-});
-
-define("Object.prototype.hasOwnProperty", function () {
-    return Object.prototype.hasOwnProperty;
-});
-
-define("Error.captureStackTrace", function () {
-    return Error.captureStackTrace;
-});
-
-define("Error.prototype.stack", function () {
-    try {
-        throw new Error();
-    }
-    catch (e) {
-        return e.stack || e.stacktrace;
-    }
+var capability = require("."),
+    define = capability.define,
+    test = capability.test;
+
+define("strict mode", function () {
+    return (this === undefined);
+});
+
+define("arguments.callee.caller", function () {
+    try {
+        return (function () {
+                return arguments.callee.caller;
+            })() === arguments.callee;
+    } catch (strictModeIsEnforced) {
+        return false;
+    }
+});
+
+define("es5", function () {
+    return test("Array.prototype.forEach") &&
+        test("Array.prototype.map") &&
+        test("Function.prototype.bind") &&
+        test("Object.create") &&
+        test("Object.defineProperties") &&
+        test("Object.defineProperty") &&
+        test("Object.prototype.hasOwnProperty");
+});
+
+define("Array.prototype.forEach", function () {
+    return Array.prototype.forEach;
+});
+
+define("Array.prototype.map", function () {
+    return Array.prototype.map;
+});
+
+define("Function.prototype.bind", function () {
+    return Function.prototype.bind;
+});
+
+define("Object.create", function () {
+    return Object.create;
+});
+
+define("Object.defineProperties", function () {
+    return Object.defineProperties;
+});
+
+define("Object.defineProperty", function () {
+    return Object.defineProperty;
+});
+
+define("Object.prototype.hasOwnProperty", function () {
+    return Object.prototype.hasOwnProperty;
+});
+
+define("Error.captureStackTrace", function () {
+    return Error.captureStackTrace;
+});
+
+define("Error.prototype.stack", function () {
+    try {
+        throw new Error();
+    }
+    catch (e) {
+        return e.stack || e.stacktrace;
+    }
 });
 },{".":43}],43:[function(require,module,exports){
-var CapabilityDetector = require("./CapabilityDetector");
-
-var detector = new CapabilityDetector();
-
-var capability = function (name) {
-    return detector.test(name);
-};
-capability.define = function (name, test) {
-    detector.define(name, test);
-};
-capability.check = function (name) {
-    detector.check(name);
-};
-capability.test = capability;
-
+var CapabilityDetector = require("./CapabilityDetector");
+
+var detector = new CapabilityDetector();
+
+var capability = function (name) {
+    return detector.test(name);
+};
+capability.define = function (name, test) {
+    detector.define(name, test);
+};
+capability.check = function (name) {
+    detector.check(name);
+};
+capability.test = capability;
+
 module.exports = capability;
 },{"./CapabilityDetector":41}],44:[function(require,module,exports){
 /*!
@@ -8724,377 +8712,377 @@
 },{}],45:[function(require,module,exports){
 module.exports = require("./lib");
 },{"./lib":46}],46:[function(require,module,exports){
-require("capability/es5");
-
-var capability = require("capability");
-
-var polyfill;
-if (capability("Error.captureStackTrace"))
-    polyfill = require("./v8");
-else if (capability("Error.prototype.stack"))
-    polyfill = require("./non-v8/index");
-else
-    polyfill = require("./unsupported");
-
+require("capability/es5");
+
+var capability = require("capability");
+
+var polyfill;
+if (capability("Error.captureStackTrace"))
+    polyfill = require("./v8");
+else if (capability("Error.prototype.stack"))
+    polyfill = require("./non-v8/index");
+else
+    polyfill = require("./unsupported");
+
 module.exports = polyfill();
 },{"./non-v8/index":50,"./unsupported":52,"./v8":53,"capability":40,"capability/es5":39}],47:[function(require,module,exports){
-var Class = require("o3").Class,
-    abstractMethod = require("o3").abstractMethod;
-
-var Frame = Class(Object, {
-    prototype: {
-        init: Class.prototype.merge,
-        frameString: undefined,
-        toString: function () {
-            return this.frameString;
-        },
-        functionValue: undefined,
-        getThis: abstractMethod,
-        getTypeName: abstractMethod,
-        getFunction: function () {
-            return this.functionValue;
-        },
-        getFunctionName: abstractMethod,
-        getMethodName: abstractMethod,
-        getFileName: abstractMethod,
-        getLineNumber: abstractMethod,
-        getColumnNumber: abstractMethod,
-        getEvalOrigin: abstractMethod,
-        isTopLevel: abstractMethod,
-        isEval: abstractMethod,
-        isNative: abstractMethod,
-        isConstructor: abstractMethod
-    }
-});
-
+var Class = require("o3").Class,
+    abstractMethod = require("o3").abstractMethod;
+
+var Frame = Class(Object, {
+    prototype: {
+        init: Class.prototype.merge,
+        frameString: undefined,
+        toString: function () {
+            return this.frameString;
+        },
+        functionValue: undefined,
+        getThis: abstractMethod,
+        getTypeName: abstractMethod,
+        getFunction: function () {
+            return this.functionValue;
+        },
+        getFunctionName: abstractMethod,
+        getMethodName: abstractMethod,
+        getFileName: abstractMethod,
+        getLineNumber: abstractMethod,
+        getColumnNumber: abstractMethod,
+        getEvalOrigin: abstractMethod,
+        isTopLevel: abstractMethod,
+        isEval: abstractMethod,
+        isNative: abstractMethod,
+        isConstructor: abstractMethod
+    }
+});
+
 module.exports = Frame;
 },{"o3":59}],48:[function(require,module,exports){
-var Class = require("o3").Class,
-    Frame = require("./Frame"),
-    cache = require("u3").cache;
-
-var FrameStringParser = Class(Object, {
-    prototype: {
-        stackParser: null,
-        frameParser: null,
-        locationParsers: null,
-        constructor: function (options) {
-            Class.prototype.merge.call(this, options);
-        },
-        getFrames: function (frameStrings, functionValues) {
-            var frames = [];
-            for (var index = 0, length = frameStrings.length; index < length; ++index)
-                frames[index] = this.getFrame(frameStrings[index], functionValues[index]);
-            return frames;
-        },
-        getFrame: function (frameString, functionValue) {
-            var config = {
-                frameString: frameString,
-                functionValue: functionValue
-            };
-            return new Frame(config);
-        }
-    }
-});
-
-module.exports = {
-    getClass: cache(function () {
-        return FrameStringParser;
-    }),
-    getInstance: cache(function () {
-        var FrameStringParser = this.getClass();
-        var instance = new FrameStringParser();
-        return instance;
-    })
+var Class = require("o3").Class,
+    Frame = require("./Frame"),
+    cache = require("u3").cache;
+
+var FrameStringParser = Class(Object, {
+    prototype: {
+        stackParser: null,
+        frameParser: null,
+        locationParsers: null,
+        constructor: function (options) {
+            Class.prototype.merge.call(this, options);
+        },
+        getFrames: function (frameStrings, functionValues) {
+            var frames = [];
+            for (var index = 0, length = frameStrings.length; index < length; ++index)
+                frames[index] = this.getFrame(frameStrings[index], functionValues[index]);
+            return frames;
+        },
+        getFrame: function (frameString, functionValue) {
+            var config = {
+                frameString: frameString,
+                functionValue: functionValue
+            };
+            return new Frame(config);
+        }
+    }
+});
+
+module.exports = {
+    getClass: cache(function () {
+        return FrameStringParser;
+    }),
+    getInstance: cache(function () {
+        var FrameStringParser = this.getClass();
+        var instance = new FrameStringParser();
+        return instance;
+    })
 };
 },{"./Frame":47,"o3":59,"u3":71}],49:[function(require,module,exports){
-var Class = require("o3").Class,
-    abstractMethod = require("o3").abstractMethod,
-    eachCombination = require("u3").eachCombination,
-    cache = require("u3").cache,
-    capability = require("capability");
-
-var AbstractFrameStringSource = Class(Object, {
-    prototype: {
-        captureFrameStrings: function (frameShifts) {
-            var error = this.createError();
-            frameShifts.unshift(this.captureFrameStrings);
-            frameShifts.unshift(this.createError);
-            var capturedFrameStrings = this.getFrameStrings(error);
-
-            var frameStrings = capturedFrameStrings.slice(frameShifts.length),
-                functionValues = [];
-
-            if (capability("arguments.callee.caller")) {
-                var capturedFunctionValues = [
-                    this.createError,
-                    this.captureFrameStrings
-                ];
-                try {
-                    var aCaller = arguments.callee;
-                    while (aCaller = aCaller.caller)
-                        capturedFunctionValues.push(aCaller);
-                }
-                catch (useStrictError) {
-                }
-                functionValues = capturedFunctionValues.slice(frameShifts.length);
-            }
-            return {
-                frameStrings: frameStrings,
-                functionValues: functionValues
-            };
-        },
-        getFrameStrings: function (error) {
-            var message = error.message || "";
-            var name = error.name || "";
-            var stackString = this.getStackString(error);
-            if (stackString === undefined)
-                return;
-            var stackStringChunks = stackString.split("\n");
-            var fromPosition = 0;
-            var toPosition = stackStringChunks.length;
-            if (this.hasHeader)
-                fromPosition += name.split("\n").length + message.split("\n").length - 1;
-            if (this.hasFooter)
-                toPosition -= 1;
-            return stackStringChunks.slice(fromPosition, toPosition);
-        },
-        createError: abstractMethod,
-        getStackString: abstractMethod,
-        hasHeader: undefined,
-        hasFooter: undefined
-    }
-});
-
-var FrameStringSourceCalibrator = Class(Object, {
-    prototype: {
-        calibrateClass: function (FrameStringSource) {
-            return this.calibrateMethods(FrameStringSource) && this.calibrateEnvelope(FrameStringSource);
-        },
-        calibrateMethods: function (FrameStringSource) {
-            try {
-                eachCombination([[
-                    function (message) {
-                        return new Error(message);
-                    },
-                    function (message) {
-                        try {
-                            throw new Error(message);
-                        }
-                        catch (error) {
-                            return error;
-                        }
-                    }
-                ], [
-                    function (error) {
-                        return error.stack;
-                    },
-                    function (error) {
-                        return error.stacktrace;
-                    }
-                ]], function (createError, getStackString) {
-                    if (getStackString(createError()))
-                        throw {
-                            getStackString: getStackString,
-                            createError: createError
-                        };
-                });
-            } catch (workingImplementation) {
-                Class.merge.call(FrameStringSource, {
-                    prototype: workingImplementation
-                });
-                return true;
-            }
-            return false;
-        },
-        calibrateEnvelope: function (FrameStringSource) {
-            var getStackString = FrameStringSource.prototype.getStackString;
-            var createError = FrameStringSource.prototype.createError;
-            var calibratorStackString = getStackString(createError("marker"));
-            var calibratorFrameStrings = calibratorStackString.split("\n");
-            Class.merge.call(FrameStringSource, {
-                prototype: {
-                    hasHeader: /marker/.test(calibratorFrameStrings[0]),
-                    hasFooter: calibratorFrameStrings[calibratorFrameStrings.length - 1] === ""
-                }
-            });
-            return true;
-        }
-    }
-});
-
-
-module.exports = {
-    getClass: cache(function () {
-        var FrameStringSource;
-        if (FrameStringSource)
-            return FrameStringSource;
-        FrameStringSource = Class(AbstractFrameStringSource, {});
-        var calibrator = new FrameStringSourceCalibrator();
-        if (!calibrator.calibrateClass(FrameStringSource))
-            throw new Error("Cannot read Error.prototype.stack in this environment.");
-        return FrameStringSource;
-    }),
-    getInstance: cache(function () {
-        var FrameStringSource = this.getClass();
-        var instance = new FrameStringSource();
-        return instance;
-    })
+var Class = require("o3").Class,
+    abstractMethod = require("o3").abstractMethod,
+    eachCombination = require("u3").eachCombination,
+    cache = require("u3").cache,
+    capability = require("capability");
+
+var AbstractFrameStringSource = Class(Object, {
+    prototype: {
+        captureFrameStrings: function (frameShifts) {
+            var error = this.createError();
+            frameShifts.unshift(this.captureFrameStrings);
+            frameShifts.unshift(this.createError);
+            var capturedFrameStrings = this.getFrameStrings(error);
+
+            var frameStrings = capturedFrameStrings.slice(frameShifts.length),
+                functionValues = [];
+
+            if (capability("arguments.callee.caller")) {
+                var capturedFunctionValues = [
+                    this.createError,
+                    this.captureFrameStrings
+                ];
+                try {
+                    var aCaller = arguments.callee;
+                    while (aCaller = aCaller.caller)
+                        capturedFunctionValues.push(aCaller);
+                }
+                catch (useStrictError) {
+                }
+                functionValues = capturedFunctionValues.slice(frameShifts.length);
+            }
+            return {
+                frameStrings: frameStrings,
+                functionValues: functionValues
+            };
+        },
+        getFrameStrings: function (error) {
+            var message = error.message || "";
+            var name = error.name || "";
+            var stackString = this.getStackString(error);
+            if (stackString === undefined)
+                return;
+            var stackStringChunks = stackString.split("\n");
+            var fromPosition = 0;
+            var toPosition = stackStringChunks.length;
+            if (this.hasHeader)
+                fromPosition += name.split("\n").length + message.split("\n").length - 1;
+            if (this.hasFooter)
+                toPosition -= 1;
+            return stackStringChunks.slice(fromPosition, toPosition);
+        },
+        createError: abstractMethod,
+        getStackString: abstractMethod,
+        hasHeader: undefined,
+        hasFooter: undefined
+    }
+});
+
+var FrameStringSourceCalibrator = Class(Object, {
+    prototype: {
+        calibrateClass: function (FrameStringSource) {
+            return this.calibrateMethods(FrameStringSource) && this.calibrateEnvelope(FrameStringSource);
+        },
+        calibrateMethods: function (FrameStringSource) {
+            try {
+                eachCombination([[
+                    function (message) {
+                        return new Error(message);
+                    },
+                    function (message) {
+                        try {
+                            throw new Error(message);
+                        }
+                        catch (error) {
+                            return error;
+                        }
+                    }
+                ], [
+                    function (error) {
+                        return error.stack;
+                    },
+                    function (error) {
+                        return error.stacktrace;
+                    }
+                ]], function (createError, getStackString) {
+                    if (getStackString(createError()))
+                        throw {
+                            getStackString: getStackString,
+                            createError: createError
+                        };
+                });
+            } catch (workingImplementation) {
+                Class.merge.call(FrameStringSource, {
+                    prototype: workingImplementation
+                });
+                return true;
+            }
+            return false;
+        },
+        calibrateEnvelope: function (FrameStringSource) {
+            var getStackString = FrameStringSource.prototype.getStackString;
+            var createError = FrameStringSource.prototype.createError;
+            var calibratorStackString = getStackString(createError("marker"));
+            var calibratorFrameStrings = calibratorStackString.split("\n");
+            Class.merge.call(FrameStringSource, {
+                prototype: {
+                    hasHeader: /marker/.test(calibratorFrameStrings[0]),
+                    hasFooter: calibratorFrameStrings[calibratorFrameStrings.length - 1] === ""
+                }
+            });
+            return true;
+        }
+    }
+});
+
+
+module.exports = {
+    getClass: cache(function () {
+        var FrameStringSource;
+        if (FrameStringSource)
+            return FrameStringSource;
+        FrameStringSource = Class(AbstractFrameStringSource, {});
+        var calibrator = new FrameStringSourceCalibrator();
+        if (!calibrator.calibrateClass(FrameStringSource))
+            throw new Error("Cannot read Error.prototype.stack in this environment.");
+        return FrameStringSource;
+    }),
+    getInstance: cache(function () {
+        var FrameStringSource = this.getClass();
+        var instance = new FrameStringSource();
+        return instance;
+    })
 };
 },{"capability":40,"o3":59,"u3":71}],50:[function(require,module,exports){
-var FrameStringSource = require("./FrameStringSource"),
-    FrameStringParser = require("./FrameStringParser"),
-    cache = require("u3").cache,
-    prepareStackTrace = require("../prepareStackTrace");
-
-module.exports = function () {
-
-    Error.captureStackTrace = function captureStackTrace(throwable, terminator) {
-        var warnings;
-        var frameShifts = [
-            captureStackTrace
-        ];
-        if (terminator) {
-            // additional frames can come here if arguments.callee.caller is supported
-            // otherwise it is hard to identify the terminator
-            frameShifts.push(terminator);
-        }
-        var captured = FrameStringSource.getInstance().captureFrameStrings(frameShifts);
-        Object.defineProperties(throwable, {
-            stack: {
-                configurable: true,
-                get: cache(function () {
-                    var frames = FrameStringParser.getInstance().getFrames(captured.frameStrings, captured.functionValues);
-                    return (Error.prepareStackTrace || prepareStackTrace)(throwable, frames, warnings);
-                })
-            },
-            cachedStack: {
-                configurable: true,
-                writable: true,
-                enumerable: false,
-                value: true
-            }
-        });
-    };
-
-    Error.getStackTrace = function (throwable) {
-        if (throwable.cachedStack)
-            return throwable.stack;
-        var frameStrings = FrameStringSource.getInstance().getFrameStrings(throwable),
-            frames = [],
-            warnings;
-        if (frameStrings)
-            frames = FrameStringParser.getInstance().getFrames(frameStrings, []);
-        else
-            warnings = [
-                "The stack is not readable by unthrown errors in this environment."
-            ];
-        var stack = (Error.prepareStackTrace || prepareStackTrace)(throwable, frames, warnings);
-        if (frameStrings)
-            try {
-                Object.defineProperties(throwable, {
-                    stack: {
-                        configurable: true,
-                        writable: true,
-                        enumerable: false,
-                        value: stack
-                    },
-                    cachedStack: {
-                        configurable: true,
-                        writable: true,
-                        enumerable: false,
-                        value: true
-                    }
-                });
-            } catch (nonConfigurableError) {
-            }
-        return stack;
-    };
-
-    return {
-        prepareStackTrace: prepareStackTrace
-    };
+var FrameStringSource = require("./FrameStringSource"),
+    FrameStringParser = require("./FrameStringParser"),
+    cache = require("u3").cache,
+    prepareStackTrace = require("../prepareStackTrace");
+
+module.exports = function () {
+
+    Error.captureStackTrace = function captureStackTrace(throwable, terminator) {
+        var warnings;
+        var frameShifts = [
+            captureStackTrace
+        ];
+        if (terminator) {
+            // additional frames can come here if arguments.callee.caller is supported
+            // otherwise it is hard to identify the terminator
+            frameShifts.push(terminator);
+        }
+        var captured = FrameStringSource.getInstance().captureFrameStrings(frameShifts);
+        Object.defineProperties(throwable, {
+            stack: {
+                configurable: true,
+                get: cache(function () {
+                    var frames = FrameStringParser.getInstance().getFrames(captured.frameStrings, captured.functionValues);
+                    return (Error.prepareStackTrace || prepareStackTrace)(throwable, frames, warnings);
+                })
+            },
+            cachedStack: {
+                configurable: true,
+                writable: true,
+                enumerable: false,
+                value: true
+            }
+        });
+    };
+
+    Error.getStackTrace = function (throwable) {
+        if (throwable.cachedStack)
+            return throwable.stack;
+        var frameStrings = FrameStringSource.getInstance().getFrameStrings(throwable),
+            frames = [],
+            warnings;
+        if (frameStrings)
+            frames = FrameStringParser.getInstance().getFrames(frameStrings, []);
+        else
+            warnings = [
+                "The stack is not readable by unthrown errors in this environment."
+            ];
+        var stack = (Error.prepareStackTrace || prepareStackTrace)(throwable, frames, warnings);
+        if (frameStrings)
+            try {
+                Object.defineProperties(throwable, {
+                    stack: {
+                        configurable: true,
+                        writable: true,
+                        enumerable: false,
+                        value: stack
+                    },
+                    cachedStack: {
+                        configurable: true,
+                        writable: true,
+                        enumerable: false,
+                        value: true
+                    }
+                });
+            } catch (nonConfigurableError) {
+            }
+        return stack;
+    };
+
+    return {
+        prepareStackTrace: prepareStackTrace
+    };
 };
 },{"../prepareStackTrace":51,"./FrameStringParser":48,"./FrameStringSource":49,"u3":71}],51:[function(require,module,exports){
-var prepareStackTrace = function (throwable, frames, warnings) {
-    var string = "";
-    string += throwable.name || "Error";
-    string += ": " + (throwable.message || "");
-    if (warnings instanceof Array)
-        for (var warningIndex in warnings) {
-            var warning = warnings[warningIndex];
-            string += "\n   # " + warning;
-        }
-    for (var frameIndex in frames) {
-        var frame = frames[frameIndex];
-        string += "\n   at " + frame.toString();
-    }
-    return string;
-};
-
+var prepareStackTrace = function (throwable, frames, warnings) {
+    var string = "";
+    string += throwable.name || "Error";
+    string += ": " + (throwable.message || "");
+    if (warnings instanceof Array)
+        for (var warningIndex in warnings) {
+            var warning = warnings[warningIndex];
+            string += "\n   # " + warning;
+        }
+    for (var frameIndex in frames) {
+        var frame = frames[frameIndex];
+        string += "\n   at " + frame.toString();
+    }
+    return string;
+};
+
 module.exports = prepareStackTrace;
 },{}],52:[function(require,module,exports){
-var cache = require("u3").cache,
-    prepareStackTrace = require("./prepareStackTrace");
-
-module.exports = function () {
-
-    Error.captureStackTrace = function (throwable, terminator) {
-        Object.defineProperties(throwable, {
-            stack: {
-                configurable: true,
-                get: cache(function () {
-                    return (Error.prepareStackTrace || prepareStackTrace)(throwable, []);
-                })
-            },
-            cachedStack: {
-                configurable: true,
-                writable: true,
-                enumerable: false,
-                value: true
-            }
-        });
-    };
-
-    Error.getStackTrace = function (throwable) {
-        if (throwable.cachedStack)
-            return throwable.stack;
-        var stack = (Error.prepareStackTrace || prepareStackTrace)(throwable, []);
-        try {
-            Object.defineProperties(throwable, {
-                stack: {
-                    configurable: true,
-                    writable: true,
-                    enumerable: false,
-                    value: stack
-                },
-                cachedStack: {
-                    configurable: true,
-                    writable: true,
-                    enumerable: false,
-                    value: true
-                }
-            });
-        } catch (nonConfigurableError) {
-        }
-        return stack;
-    };
-
-    return {
-        prepareStackTrace: prepareStackTrace
-    };
+var cache = require("u3").cache,
+    prepareStackTrace = require("./prepareStackTrace");
+
+module.exports = function () {
+
+    Error.captureStackTrace = function (throwable, terminator) {
+        Object.defineProperties(throwable, {
+            stack: {
+                configurable: true,
+                get: cache(function () {
+                    return (Error.prepareStackTrace || prepareStackTrace)(throwable, []);
+                })
+            },
+            cachedStack: {
+                configurable: true,
+                writable: true,
+                enumerable: false,
+                value: true
+            }
+        });
+    };
+
+    Error.getStackTrace = function (throwable) {
+        if (throwable.cachedStack)
+            return throwable.stack;
+        var stack = (Error.prepareStackTrace || prepareStackTrace)(throwable, []);
+        try {
+            Object.defineProperties(throwable, {
+                stack: {
+                    configurable: true,
+                    writable: true,
+                    enumerable: false,
+                    value: stack
+                },
+                cachedStack: {
+                    configurable: true,
+                    writable: true,
+                    enumerable: false,
+                    value: true
+                }
+            });
+        } catch (nonConfigurableError) {
+        }
+        return stack;
+    };
+
+    return {
+        prepareStackTrace: prepareStackTrace
+    };
 };
 },{"./prepareStackTrace":51,"u3":71}],53:[function(require,module,exports){
-var prepareStackTrace = require("./prepareStackTrace");
-
-module.exports = function () {
-    Error.getStackTrace = function (throwable) {
-        return throwable.stack;
-    };
-
-    return {
-        prepareStackTrace: prepareStackTrace
-    };
+var prepareStackTrace = require("./prepareStackTrace");
+
+module.exports = function () {
+    Error.getStackTrace = function (throwable) {
+        return throwable.stack;
+    };
+
+    return {
+        prepareStackTrace: prepareStackTrace
+    };
 };
 },{"./prepareStackTrace":51}],54:[function(require,module,exports){
 /*!
@@ -10744,152 +10732,152 @@
 })));
 
 },{}],59:[function(require,module,exports){
-require("capability/es5");
-
+require("capability/es5");
+
 module.exports = require("./lib");
 },{"./lib":62,"capability/es5":39}],60:[function(require,module,exports){
-var Class = function () {
-    var options = Object.create({
-        Source: Object,
-        config: {},
-        buildArgs: []
-    });
-
-    function checkOption(option) {
-        var key = "config";
-        if (option instanceof Function)
-            key = "Source";
-        else if (option instanceof Array)
-            key = "buildArgs";
-        else if (option instanceof Object)
-            key = "config";
-        else
-            throw new Error("Invalid configuration option.");
-        if (options.hasOwnProperty(key))
-            throw new Error("Duplicated configuration option: " + key + ".");
-        options[key] = option;
-    }
-
-    for (var index = 0, length = arguments.length; index < length; ++index)
-        checkOption(arguments[index]);
-
-    var Source = options.Source,
-        config = options.config,
-        buildArgs = options.buildArgs;
-
-    return (Source.extend || Class.extend).call(Source, config, buildArgs);
-};
-
-Class.factory = function () {
-    var Source = this;
-    return function () {
-        var instance = this;
-        if (instance.build instanceof Function)
-            instance.build.apply(instance, arguments);
-        if (instance.init instanceof Function)
-            instance.init.apply(instance, arguments);
-    };
-};
-
-Class.extend = function (config, buildArgs) {
-    var Source = this;
-    if (!config)
-        config = {};
-    var Subject;
-    if ((config.prototype instanceof Object) && config.prototype.constructor !== Object)
-        Subject = config.prototype.constructor;
-    else if (config.factory instanceof Function)
-        Subject = config.factory.call(Source);
-    Subject = (Source.clone || Class.clone).call(Source, Subject, buildArgs);
-    (Subject.merge || Class.merge).call(Subject, config);
-    return Subject;
-};
-
-Class.prototype.extend = function (config, buildArgs) {
-    var subject = this;
-    var instance = (subject.clone || Class.prototype.clone).apply(subject, buildArgs);
-    (instance.merge || Class.prototype.merge).call(instance, config);
-    return instance;
-};
-
-Class.clone = function (Subject, buildArgs) {
-    var Source = this;
-    if (!(Subject instanceof Function))
-        Subject = (Source.factory || Class.factory).call(Source);
-    Subject.prototype = (Source.prototype.clone || Class.prototype.clone).apply(Source.prototype, buildArgs || []);
-    Subject.prototype.constructor = Subject;
-    for (var staticProperty in Source)
-        if (staticProperty !== "prototype")
-            Subject[staticProperty] = Source[staticProperty];
-    return Subject;
-};
-
-Class.prototype.clone = function () {
-    var subject = this;
-    var instance = Object.create(subject);
-    if (instance.build instanceof Function)
-        instance.build.apply(instance, arguments);
-    return instance;
-};
-
-Class.merge = function (config) {
-    var Subject = this;
-    for (var staticProperty in config)
-        if (staticProperty !== "prototype")
-            Subject[staticProperty] = config[staticProperty];
-    if (config.prototype instanceof Object)
-        (Subject.prototype.merge || Class.prototype.merge).call(Subject.prototype, config.prototype);
-    return Subject;
-};
-
-Class.prototype.merge = function (config) {
-    var subject = this;
-    for (var property in config)
-        if (property !== "constructor")
-            subject[property] = config[property];
-    return subject;
-};
-
-Class.absorb = function (config) {
-    var Subject = this;
-    for (var staticProperty in config)
-        if (staticProperty !== "prototype" && (Subject[staticProperty] === undefined || Subject[staticProperty] === Function.prototype[staticProperty]))
-            Subject[staticProperty] = config[staticProperty];
-    if (config.prototype instanceof Object)
-        (Subject.prototype.absorb || Class.prototype.absorb).call(Subject.prototype, config.prototype);
-    return Subject;
-};
-
-Class.prototype.absorb = function (config) {
-    var subject = this;
-    for (var property in config)
-        if (property !== "constructor" && (subject[property] === undefined || subject[property] === Object.prototype[property]))
-            subject[property] = config[property];
-    return subject;
-};
-
-Class.getAncestor = function () {
-    var Source = this;
-    if (Source !== Source.prototype.constructor)
-        return Source.prototype.constructor;
-};
-
-Class.newInstance = function () {
-    var Subject = this;
-    var instance = Object.create(this.prototype);
-    Subject.apply(instance, arguments);
-    return instance;
-};
-
+var Class = function () {
+    var options = Object.create({
+        Source: Object,
+        config: {},
+        buildArgs: []
+    });
+
+    function checkOption(option) {
+        var key = "config";
+        if (option instanceof Function)
+            key = "Source";
+        else if (option instanceof Array)
+            key = "buildArgs";
+        else if (option instanceof Object)
+            key = "config";
+        else
+            throw new Error("Invalid configuration option.");
+        if (options.hasOwnProperty(key))
+            throw new Error("Duplicated configuration option: " + key + ".");
+        options[key] = option;
+    }
+
+    for (var index = 0, length = arguments.length; index < length; ++index)
+        checkOption(arguments[index]);
+
+    var Source = options.Source,
+        config = options.config,
+        buildArgs = options.buildArgs;
+
+    return (Source.extend || Class.extend).call(Source, config, buildArgs);
+};
+
+Class.factory = function () {
+    var Source = this;
+    return function () {
+        var instance = this;
+        if (instance.build instanceof Function)
+            instance.build.apply(instance, arguments);
+        if (instance.init instanceof Function)
+            instance.init.apply(instance, arguments);
+    };
+};
+
+Class.extend = function (config, buildArgs) {
+    var Source = this;
+    if (!config)
+        config = {};
+    var Subject;
+    if ((config.prototype instanceof Object) && config.prototype.constructor !== Object)
+        Subject = config.prototype.constructor;
+    else if (config.factory instanceof Function)
+        Subject = config.factory.call(Source);
+    Subject = (Source.clone || Class.clone).call(Source, Subject, buildArgs);
+    (Subject.merge || Class.merge).call(Subject, config);
+    return Subject;
+};
+
+Class.prototype.extend = function (config, buildArgs) {
+    var subject = this;
+    var instance = (subject.clone || Class.prototype.clone).apply(subject, buildArgs);
+    (instance.merge || Class.prototype.merge).call(instance, config);
+    return instance;
+};
+
+Class.clone = function (Subject, buildArgs) {
+    var Source = this;
+    if (!(Subject instanceof Function))
+        Subject = (Source.factory || Class.factory).call(Source);
+    Subject.prototype = (Source.prototype.clone || Class.prototype.clone).apply(Source.prototype, buildArgs || []);
+    Subject.prototype.constructor = Subject;
+    for (var staticProperty in Source)
+        if (staticProperty !== "prototype")
+            Subject[staticProperty] = Source[staticProperty];
+    return Subject;
+};
+
+Class.prototype.clone = function () {
+    var subject = this;
+    var instance = Object.create(subject);
+    if (instance.build instanceof Function)
+        instance.build.apply(instance, arguments);
+    return instance;
+};
+
+Class.merge = function (config) {
+    var Subject = this;
+    for (var staticProperty in config)
+        if (staticProperty !== "prototype")
+            Subject[staticProperty] = config[staticProperty];
+    if (config.prototype instanceof Object)
+        (Subject.prototype.merge || Class.prototype.merge).call(Subject.prototype, config.prototype);
+    return Subject;
+};
+
+Class.prototype.merge = function (config) {
+    var subject = this;
+    for (var property in config)
+        if (property !== "constructor")
+            subject[property] = config[property];
+    return subject;
+};
+
+Class.absorb = function (config) {
+    var Subject = this;
+    for (var staticProperty in config)
+        if (staticProperty !== "prototype" && (Subject[staticProperty] === undefined || Subject[staticProperty] === Function.prototype[staticProperty]))
+            Subject[staticProperty] = config[staticProperty];
+    if (config.prototype instanceof Object)
+        (Subject.prototype.absorb || Class.prototype.absorb).call(Subject.prototype, config.prototype);
+    return Subject;
+};
+
+Class.prototype.absorb = function (config) {
+    var subject = this;
+    for (var property in config)
+        if (property !== "constructor" && (subject[property] === undefined || subject[property] === Object.prototype[property]))
+            subject[property] = config[property];
+    return subject;
+};
+
+Class.getAncestor = function () {
+    var Source = this;
+    if (Source !== Source.prototype.constructor)
+        return Source.prototype.constructor;
+};
+
+Class.newInstance = function () {
+    var Subject = this;
+    var instance = Object.create(this.prototype);
+    Subject.apply(instance, arguments);
+    return instance;
+};
+
 module.exports = Class;
 },{}],61:[function(require,module,exports){
-module.exports = function () {
-    throw new Error("Not implemented.");
+module.exports = function () {
+    throw new Error("Not implemented.");
 };
 },{}],62:[function(require,module,exports){
-module.exports = {
-    Class: require("./Class"),
-    abstractMethod: require("./abstractMethod")
+module.exports = {
+    Class: require("./Class"),
+    abstractMethod: require("./abstractMethod")
 };
 },{"./Class":60,"./abstractMethod":61}],63:[function(require,module,exports){
 // shim for using process in browser
@@ -14416,46 +14404,46 @@
 },{"crypto":35}],71:[function(require,module,exports){
 arguments[4][45][0].apply(exports,arguments)
 },{"./lib":74,"dup":45}],72:[function(require,module,exports){
-var cache = function (fn) {
-    var called = false,
-        store;
-
-    if (!(fn instanceof Function)) {
-        called = true;
-        store = fn;
-        delete(fn);
-    }
-
-    return function () {
-        if (!called) {
-            called = true;
-            store = fn.apply(this, arguments);
-            delete(fn);
-        }
-        return store;
-    };
-};
-
+var cache = function (fn) {
+    var called = false,
+        store;
+
+    if (!(fn instanceof Function)) {
+        called = true;
+        store = fn;
+        delete(fn);
+    }
+
+    return function () {
+        if (!called) {
+            called = true;
+            store = fn.apply(this, arguments);
+            delete(fn);
+        }
+        return store;
+    };
+};
+
 module.exports = cache;
 },{}],73:[function(require,module,exports){
-module.exports = function eachCombination(alternativesByDimension, callback, combination) {
-    if (!combination)
-        combination = [];
-    if (combination.length < alternativesByDimension.length) {
-        var alternatives = alternativesByDimension[combination.length];
-        for (var index in alternatives) {
-            combination[combination.length] = alternatives[index];
-            eachCombination(alternativesByDimension, callback, combination);
-            --combination.length;
-        }
-    }
-    else
-        callback.apply(null, combination);
+module.exports = function eachCombination(alternativesByDimension, callback, combination) {
+    if (!combination)
+        combination = [];
+    if (combination.length < alternativesByDimension.length) {
+        var alternatives = alternativesByDimension[combination.length];
+        for (var index in alternatives) {
+            combination[combination.length] = alternatives[index];
+            eachCombination(alternativesByDimension, callback, combination);
+            --combination.length;
+        }
+    }
+    else
+        callback.apply(null, combination);
 };
 },{}],74:[function(require,module,exports){
-module.exports = {
-    cache: require("./cache"),
-    eachCombination: require("./eachCombination")
+module.exports = {
+    cache: require("./cache"),
+    eachCombination: require("./eachCombination")
 };
 },{"./cache":72,"./eachCombination":73}],75:[function(require,module,exports){
 if (typeof Object.create === 'function') {
