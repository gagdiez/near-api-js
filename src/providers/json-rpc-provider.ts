--- conflicted
+++ resolved
@@ -8,12 +8,8 @@
 import { ConnectionInfo, fetchJson } from '../utils/web';
 import { TypedError, ErrorContext } from '../utils/errors';
 import { baseEncode } from 'borsh';
-<<<<<<< HEAD
+import exponentialBackoff from '../utils/exponential-backoff';
 import { parseRpcError, getErrorTypeFromErrorMessage } from '../utils/rpc_errors';
-=======
-import exponentialBackoff from '../utils/exponential-backoff';
-import { parseRpcError } from '../utils/rpc_errors';
->>>>>>> 43d344ca
 import { SignedTransaction } from '../transaction';
 
 export { TypedError, ErrorContext };
@@ -194,25 +190,14 @@
                             throw new TypedError(errorMessage, 'TimeoutError');
                         }
 
-                        throw new TypedError(errorMessage);
+                        throw new TypedError(errorMessage, getErrorTypeFromErrorMessage(response.error.data));
                     }
                 }
-<<<<<<< HEAD
-            } else {
-                const errorMessage = `[${response.error.code}] ${response.error.message}: ${response.error.data}`;
-                // NOTE: All this hackery is happening because structured errors not implemented
-                // TODO: Fix when https://github.com/nearprotocol/nearcore/issues/1839 gets resolved
-                if (response.error.data === 'Timeout' || errorMessage.includes('Timeout error')) {
-                    throw new TypedError('send_tx_commit has timed out.', 'TimeoutError');
-                } else {
-                    throw new TypedError(errorMessage, getErrorTypeFromErrorMessage(response.error.data));
-=======
                 return response.result;
             } catch (error) {
                 if (error.type === 'TimeoutError') {
                     console.warn(`Retrying request to ${method} as it has timed out`, params);
                     return null;
->>>>>>> 43d344ca
                 }
 
                 throw error;
