--- conflicted
+++ resolved
@@ -78,21 +78,18 @@
      *     failureUrl: "https://example.com/error.html"
      *   });
      */
-<<<<<<< HEAD
-    async requestSignIn(contractId: string, title: string, successUrl?: string, failureUrl?: string) {
-        // Throws exception if account does not exist
-        const contractAccount = await this._near.account(contractId);
-        await contractAccount.state();
-
-        if (this.getAccountId() || await this._keyStore.getKey(this._networkId, this.getAccountId())) {
-            return Promise.resolve();
-=======
+
     async requestSignIn(
         contractIdOrOptions: string | SignInOptions = {},
         title?: string,
         successUrl?: string,
         failureUrl?: string
     ) {
+        /* Throws exception if account does not exist */
+        let contractId = typeof contractIdOrOptions == 'string' ? contractIdOrOptions : contractIdOrOptions.contractId;
+        const contractAccount = await this._near.account(contractId);
+        await contractAccount.state();
+
         let options: SignInOptions;
         if (typeof contractIdOrOptions === 'string') {
             const deprecate = depd('requestSignIn(contractId, title)');
@@ -100,7 +97,6 @@
             options = { contractId: contractIdOrOptions, successUrl, failureUrl };
         } else {
             options = contractIdOrOptions as SignInOptions;
->>>>>>> 47a56179
         }
 
         const currentUrl = new URL(window.location.href);
