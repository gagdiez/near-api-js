'use strict';

import BN from 'bn.js';
import { Account } from './account';
import { Contract } from './contract';
import { Connection } from './connection';
import { parseNearAmount } from './utils/format';
import { PublicKey } from './utils/key_pair';
import { Action, addKey, deleteKey, deployContract, functionCall, functionCallAccessKey } from './transaction';
import { FinalExecutionOutcome } from './providers';
import { fetchJson } from './utils/web';
import { FunctionCallPermissionView } from './providers/provider';

export const MULTISIG_STORAGE_KEY = '__multisigRequest';
export const MULTISIG_ALLOWANCE = new BN(parseNearAmount('1'));
export const MULTISIG_GAS = new BN('100000000000000');
export const MULTISIG_DEPOSIT = new BN('0');
export const MULTISIG_CHANGE_METHODS = ['add_request', 'add_request_and_confirm', 'delete_request', 'confirm'];
export const MULTISIG_VIEW_METHODS = ['get_request_nonce', 'list_request_ids'];
export const MULTISIG_CONFIRM_METHODS = ['confirm'];

interface MultisigContract {
    get_request_nonce(): any;
    list_request_ids(): any;
    delete_request({ request_id: Number }): any;
}

type sendCodeFunction = () => Promise<any>;
type getCodeFunction = (method: any) => Promise<string>;
type verifyCodeFunction = (securityCode: any) => Promise<any>;

// in memory request cache for node w/o localStorage
const storageFallback = {
    [MULTISIG_STORAGE_KEY]: null
};

export class AccountMultisig extends Account {
    public contract: MultisigContract;
    public storage: any;
    public onAddRequestResult: Function;

    constructor(connection: Connection, accountId: string, options: any) {
        super(connection, accountId);
        this.storage = options.storage;
        this.onAddRequestResult = options.onAddRequestResult;
        this.contract = getContract(this) as MultisigContract;
    }

    async signAndSendTransactionWithAccount(receiverId: string, actions: Action[]): Promise<FinalExecutionOutcome> {
        return super.signAndSendTransaction(receiverId, actions);
    }

    async signAndSendTransaction(receiverId: string, actions: Action[]): Promise<FinalExecutionOutcome> {
        const { accountId } = this;

        if (this.isDeleteAction(actions)) {
            return await super.signAndSendTransaction(accountId, actions);
        }
        await this.deleteUnconfirmedRequests();

        const requestId = await this.getRequestNonce();
        this.setRequest({ accountId, requestId, actions });
        const args = Buffer.from(JSON.stringify({
            request: {
                receiver_id: receiverId,
                actions: convertActions(actions, accountId, receiverId)
            }
        }));

        const result = await super.signAndSendTransaction(accountId, [
            functionCall('add_request_and_confirm', args, MULTISIG_GAS, MULTISIG_DEPOSIT)
        ]);
        if (this.onAddRequestResult) {
            await this.onAddRequestResult(result);
        }

        return result;
    }

<<<<<<< HEAD
    async signAndSendTransactions(transactions) {
        for (const { receiverId, actions } of transactions) {
            await this.signAndSendTransaction(receiverId, actions);
        }
    }

=======
>>>>>>> 2c2d639a
    async deleteUnconfirmedRequests () {
        const { contract } = this;
        const request_ids = await this.getRequestIds();
        for (const request_id of request_ids) {
            try {
                await contract.delete_request({ request_id });
            } catch(e) {
                console.warn('Attempt to delete an earlier request before 15 minutes failed. Will try again.');
            }
        }
    }

    // helpers

    async getRequestNonce(): Promise<number> {
        return this.contract.get_request_nonce();
    }

    async getRequestIds(): Promise<string> {
        return this.contract.list_request_ids();
    }

    isDeleteAction(actions): boolean {
        return actions && actions[0] && actions[0].functionCall && actions[0].functionCall.methodName === 'delete_request';
    }

    getRequest() {
        if (this.storage) {
            return JSON.parse(this.storage.getItem(MULTISIG_STORAGE_KEY) || '{}');
        }
        return storageFallback[MULTISIG_STORAGE_KEY];
    }
    
    setRequest(data) {
        if (this.storage) {
            return this.storage.setItem(MULTISIG_STORAGE_KEY, JSON.stringify(data));
        }
        storageFallback[MULTISIG_STORAGE_KEY] = data;
    }
}

export class Account2FA extends AccountMultisig {
    /********************************
    Account2FA has options object where you can provide callbacks for:
    - sendCode: how to send the 2FA code in case you don't use NEAR Contract Helper
    - getCode: how to get code from user (use this to provide custom UI/UX for prompt of 2FA code)
    - onResult: the tx result after it's been confirmed by NEAR Contract Helper
    ********************************/   
    public sendCode: sendCodeFunction;
    public getCode: getCodeFunction;
    public verifyCode: verifyCodeFunction;
    public onConfirmResult: Function;
    public helperUrl = 'https://helper.testnet.near.org';

    constructor(connection: Connection, accountId: string, options: any) {
        super(connection, accountId, options);
        this.helperUrl = options.helperUrl || this.helperUrl;
        this.storage = options.storage;
        this.sendCode = options.sendCode || this.sendCodeDefault;
        this.getCode = options.getCode || this.getCodeDefault;
        this.verifyCode = options.verifyCode || this.verifyCodeDefault;
        this.onConfirmResult = options.onConfirmResult;
        this.contract = getContract(this) as MultisigContract;
    }

    async signAndSendTransaction(receiverId: string, actions: Action[]): Promise<FinalExecutionOutcome> {
        await super.signAndSendTransaction(receiverId, actions);
<<<<<<< HEAD
        await this.sendCode();
=======
        // TODO: Should following override onRequestResult in superclass instead of doing custom signAndSendTransaction?
        await this.sendCode()
>>>>>>> 2c2d639a
        const result = await this.promptAndVerify();
        if (this.onConfirmResult) {
            await this.onConfirmResult(result);
        }
        return result;
    }

    // default helpers for CH deployments of multisig

    async deployMultisig(contractBytes: Uint8Array) {
        const { accountId } = this;

        const seedOrLedgerKey = (await this.getRecoveryMethods()).data
            .filter(({ kind, publicKey }) => (kind === 'phrase' || kind === 'ledger') && publicKey !== null)
            .map((rm) => rm.publicKey);

        const fak2lak = (await this.getAccessKeys())
            .filter(({ public_key, access_key: { permission } }) => permission === 'FullAccess' && !seedOrLedgerKey.includes(public_key))
            .map((ak) => ak.public_key)
            .map(toPK);

        const confirmOnlyKey = toPK((await this.postSignedJson('/2fa/getAccessKey', { accountId })).publicKey);

        const newArgs = Buffer.from(JSON.stringify({ 'num_confirmations': 2 }));

        const actions = [
            ...fak2lak.map((pk) => deleteKey(pk)),
            ...fak2lak.map((pk) => addKey(pk, functionCallAccessKey(accountId, MULTISIG_CHANGE_METHODS, null))),
            addKey(confirmOnlyKey, functionCallAccessKey(accountId, MULTISIG_CONFIRM_METHODS, null)),
            deployContract(contractBytes),
        ];
        if ((await this.state()).code_hash === '11111111111111111111111111111111') {
            actions.push(functionCall('new', newArgs, MULTISIG_GAS, MULTISIG_DEPOSIT),);
        }
        console.log('deploying multisig contract for', accountId);
        return await super.signAndSendTransactionWithAccount(accountId, actions);
    }

    async disable(contractBytes: Uint8Array) {
        const { accountId } = this;
        const accessKeys = await this.getAccessKeys();
        const lak2fak = accessKeys
            .filter(({ access_key }) => access_key.permission['FunctionCall'] !== undefined)
            .filter(({ access_key }) => {
                const perm = (access_key.permission as FunctionCallPermissionView).FunctionCall;
                return  perm.receiver_id === accountId &&
                    perm.method_names.length === 4 &&
                    perm.method_names.includes('add_request_and_confirm');
            });
        const confirmOnlyKey = PublicKey.from((await this.postSignedJson('/2fa/getAccessKey', { accountId })).publicKey);
        const actions = [
            deleteKey(confirmOnlyKey),
            ...lak2fak.map(({ public_key }) => deleteKey(public_key)),
            ...lak2fak.map(({ public_key }) => addKey(public_key, null)),
            deployContract(contractBytes),
        ];
        console.log('disabling 2fa for', accountId);
        return await this.signAndSendTransaction(accountId, actions);
    }

    async sendCodeDefault() {
        const { accountId } = this;
        const { requestId, actions } = this.getRequest();
        if (this.isDeleteAction(actions)) {
            return;
        }
        const method = await this.get2faMethod();
        await this.postSignedJson('/2fa/send', {
            accountId,
            method,
            requestId,
        });
        return requestId;
    }

    async getCodeDefault(method: any): Promise<string> {
        throw new Error('There is no getCode callback provided. Please provide your own in AccountMultisig constructor options. It has a parameter method where method.kind is "email" or "phone".');
    }

    async promptAndVerify() {
        const method = await this.get2faMethod();
        const securityCode = await this.getCode(method);
        try {
            const result = await this.verifyCode(securityCode);

            // TODO: Parse error from result for real (like in normal account.signAndSendTransaction)
            return result;
        } catch (e) {
            console.warn('Error validating security code:', e);
            if (e.toString().includes('invalid 2fa code provided') || e.toString().includes('2fa code not valid')) {
                return await this.promptAndVerify();
            }

            throw e;
        }
    }

    async verifyCodeDefault(securityCode: string) {
        const { accountId } = this;
        const request = this.getRequest();
        if (!request) {
            throw new Error('no request pending');
        }
        const { requestId } = request;
        return await this.postSignedJson('/2fa/verify', {
            accountId,
            securityCode,
            requestId
        });
    }

    async getRecoveryMethods() {
        const { accountId } = this;
        return {
            accountId,
            data: await this.postSignedJson('/account/recoveryMethods', { accountId })
        };
    }

    async get2faMethod() {
        let { data } = await this.getRecoveryMethods();
        if (data && data.length) {
            data = data.find((m) => m.kind.indexOf('2fa-') === 0);
        }
        if (!data) return null;
        const { kind, detail } = data;
        return { kind, detail };
    }

    async signatureFor() {
        const { accountId } = this;
        const block = await this.connection.provider.block({ finality: 'final' });
        const blockNumber = block.header.height.toString();
        const signed = await this.connection.signer.signMessage(Buffer.from(blockNumber), accountId, this.connection.networkId);
        const blockNumberSignature = Buffer.from(signed.signature).toString('base64');
        return { blockNumber, blockNumberSignature };
    }

    async postSignedJson(path, body) {
        return await fetchJson(this.helperUrl + path, JSON.stringify({
            ...body,
            ...(await this.signatureFor())
        }));
    }
}

// helpers
const toPK = (pk) => PublicKey.from(pk);
const convertPKForContract = (pk) => pk.toString().replace('ed25519:', '');

const getContract = (account): unknown => {
    return new Contract(account, account.accountId, {
        viewMethods: MULTISIG_VIEW_METHODS,
        changeMethods: MULTISIG_CHANGE_METHODS,
    });
};

const convertActions = (actions, accountId, receiverId) => actions.map((a) => {
    const type = a.enum;
    const { gas, publicKey, methodName, args, deposit, accessKey, code } = a[type];
    const action = {
        type: type[0].toUpperCase() + type.substr(1),
        gas: (gas && gas.toString()) || undefined,
        public_key: (publicKey && convertPKForContract(publicKey)) || undefined,
        method_name: methodName,
        args: (args && Buffer.from(args).toString('base64')) || undefined,
        code: (code && Buffer.from(code).toString('base64')) || undefined,
        amount: (deposit && deposit.toString()) || undefined,
        deposit: (deposit && deposit.toString()) || '0',
        permission: undefined,
    };
    if (accessKey) {
        if (receiverId === accountId && accessKey.permission.enum !== 'fullAccess') {
            action.permission = {
                receiver_id: accountId,
                allowance: MULTISIG_ALLOWANCE.toString(),
                method_names: MULTISIG_CHANGE_METHODS,
            };
        }
        if (accessKey.permission.enum === 'functionCall') {
            const { receiverId: receiver_id, methodNames: method_names, allowance } = accessKey.permission.functionCall;
            action.permission = {
                receiver_id,
                allowance: (allowance && allowance.toString()) || undefined,
                method_names
            };
        }
    }
    return action;
});<|MERGE_RESOLUTION|>--- conflicted
+++ resolved
@@ -77,15 +77,6 @@
         return result;
     }
 
-<<<<<<< HEAD
-    async signAndSendTransactions(transactions) {
-        for (const { receiverId, actions } of transactions) {
-            await this.signAndSendTransaction(receiverId, actions);
-        }
-    }
-
-=======
->>>>>>> 2c2d639a
     async deleteUnconfirmedRequests () {
         const { contract } = this;
         const request_ids = await this.getRequestIds();
@@ -153,12 +144,8 @@
 
     async signAndSendTransaction(receiverId: string, actions: Action[]): Promise<FinalExecutionOutcome> {
         await super.signAndSendTransaction(receiverId, actions);
-<<<<<<< HEAD
+        // TODO: Should following override onRequestResult in superclass instead of doing custom signAndSendTransaction?
         await this.sendCode();
-=======
-        // TODO: Should following override onRequestResult in superclass instead of doing custom signAndSendTransaction?
-        await this.sendCode()
->>>>>>> 2c2d639a
         const result = await this.promptAndVerify();
         if (this.onConfirmResult) {
             await this.onConfirmResult(result);
