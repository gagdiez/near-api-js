--- conflicted
+++ resolved
@@ -167,30 +167,15 @@
                             || errorMessage.includes('query has timed out')) {
                             throw new errors_1.TypedError(errorMessage, 'TimeoutError');
                         }
-                        throw new errors_1.TypedError(errorMessage);
+                        throw new errors_1.TypedError(errorMessage, rpc_errors_1.getErrorTypeFromErrorMessage(response.error.data));
                     }
                 }
                 return response.result;
             }
-<<<<<<< HEAD
-            else {
-                const errorMessage = `[${response.error.code}] ${response.error.message}: ${response.error.data}`;
-                // NOTE: All this hackery is happening because structured errors not implemented
-                // TODO: Fix when https://github.com/nearprotocol/nearcore/issues/1839 gets resolved
-                if (response.error.data === 'Timeout' || errorMessage.includes('Timeout error')) {
-                    throw new errors_1.TypedError('send_tx_commit has timed out.', 'TimeoutError');
-                }
-                else {
-                    throw new errors_1.TypedError(errorMessage, rpc_errors_1.getErrorTypeFromErrorMessage(response.error.data));
-=======
             catch (error) {
-                // TODO: Somehow getting still:
-                // Error: send_tx_commit has timed out.
-                // TODO: Check if nearcore still sends this or some other messages for timeout
                 if (error.type === 'TimeoutError') {
                     console.warn(`Retrying request to ${method} as it has timed out`, params);
                     return null;
->>>>>>> 43d344ca
                 }
                 throw error;
             }
