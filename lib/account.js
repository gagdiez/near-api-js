--- conflicted
+++ resolved
@@ -69,12 +69,7 @@
         }
     }
     async signTransaction(receiverId, actions) {
-<<<<<<< HEAD
-        await this.ready;
-        const accessKeyInfo = await this.findAccessKey();
-=======
         const accessKeyInfo = await this.findAccessKey(receiverId, actions);
->>>>>>> 960b798f
         if (!accessKeyInfo) {
             throw new providers_1.TypedError(`Can not sign transactions for account ${this.accountId} on network ${this.connection.networkId}, no matching key pair found in ${this.connection.signer}.`, 'KeyNotFound');
         }
@@ -137,8 +132,8 @@
         // TODO: if Tx is Unknown or Started.
         return result;
     }
-    async findAccessKey() {
-        // TODO: Find matching access key based on transaction
+    async findAccessKey(receiverId, actions) {
+        // TODO: Find matching access key based on transaction (i.e. receiverId and actions)
         const publicKey = await this.connection.signer.getPublicKey(this.accountId, this.connection.networkId);
         if (!publicKey) {
             return null;
